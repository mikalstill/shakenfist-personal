import mock

from shakenfist import config
<<<<<<< HEAD
=======
from shakenfist import exceptions
from shakenfist.tests import test_shakenfist
>>>>>>> 1088d4c9


class ConfigTestCase(test_shakenfist.ShakenFistTestCase):
    @mock.patch('socket.getfqdn', return_value='a.b.com')
    @mock.patch('socket.gethostbyname', return_value='1.1.1.1')
    def test_hostname(self, mock_hostname, mock_fqdn):
        conf = config.SFConfig()

        mock_fqdn.assert_called()
        mock_hostname.assert_called()

        self.assertEqual('a.b.com', str(conf.NODE_NAME))
        self.assertEqual('1.1.1.1', str(conf.NODE_IP))

    @mock.patch.dict('os.environ', {'SHAKENFIST_STORAGE_PATH': 'foo'})
    def test_string_override(self):
        conf = config.SFConfig()
        self.assertTrue(isinstance(conf.get('STORAGE_PATH'), str))
        self.assertEqual('foo', conf.get('STORAGE_PATH'))

    @mock.patch.dict('os.environ', {'SHAKENFIST_CPU_OVERCOMMIT_RATIO': '1'})
    def test_int_override(self):
        conf = config.SFConfig()
        self.assertTrue(isinstance(conf.CPU_OVERCOMMIT_RATIO, float))
        self.assertEqual(1, conf.CPU_OVERCOMMIT_RATIO)

    @mock.patch.dict('os.environ', {'SHAKENFIST_RAM_SYSTEM_RESERVATION': '4.0'})
    def test_float_override(self):
        conf = config.SFConfig()
        self.assertTrue(isinstance(conf.RAM_SYSTEM_RESERVATION, float))
        self.assertEqual(4.0, conf.RAM_SYSTEM_RESERVATION)

    @mock.patch.dict('os.environ', {'SHAKENFIST_RAM_SYSTEM_RESERVATION': 'banana'})
    def test_bogus_override(self):
        self.assertRaises(ValueError, config.SFConfig)<|MERGE_RESOLUTION|>--- conflicted
+++ resolved
@@ -1,11 +1,7 @@
 import mock
 
 from shakenfist import config
-<<<<<<< HEAD
-=======
-from shakenfist import exceptions
 from shakenfist.tests import test_shakenfist
->>>>>>> 1088d4c9
 
 
 class ConfigTestCase(test_shakenfist.ShakenFistTestCase):
