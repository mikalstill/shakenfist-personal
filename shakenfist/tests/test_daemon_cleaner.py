import mock
<<<<<<< HEAD
import testtools

from shakenfist.config import SFConfigBase
=======

>>>>>>> 1088d4c9
from shakenfist.daemons import cleaner
from shakenfist.tests import test_shakenfist


class FakeLibvirt(object):
    VIR_DOMAIN_BLOCKED = 1
    VIR_DOMAIN_CRASHED = 2
    VIR_DOMAIN_NOSTATE = 3
    VIR_DOMAIN_PAUSED = 4
    VIR_DOMAIN_RUNNING = 5
    VIR_DOMAIN_SHUTDOWN = 6
    VIR_DOMAIN_SHUTOFF = 7
    VIR_DOMAIN_PMSUSPENDED = 8

    def open(self, _ignored):
        return FakeLibvirtConnection()


class FakeLibvirtConnection(object):
    def listDomainsID(self):
        return ['id1', 'id2', 'id3', 'id4', 'id5', 'id6']

    def listDefinedDomains(self):
        return ['sf:foo', 'sf:bar', 'docker', 'sf:crashed', 'sf:nofiles']

    def lookupByID(self, id):
        args = {
            'id1': ('sf:running', FakeLibvirt.VIR_DOMAIN_RUNNING),
            'id2': ('apache2', FakeLibvirt.VIR_DOMAIN_RUNNING),
            'id3': ('sf:shutoff', FakeLibvirt.VIR_DOMAIN_SHUTOFF),
            'id4': ('sf:crashed', FakeLibvirt.VIR_DOMAIN_CRASHED),
            'id5': ('sf:paused', FakeLibvirt.VIR_DOMAIN_PAUSED),
            'id6': ('sf:suspended', FakeLibvirt.VIR_DOMAIN_PMSUSPENDED),
        }

        return FakeLibvirtDomain(*args.get(id))


class FakeLibvirtDomain(object):
    def __init__(self, name, state):
        self._name = name
        self._state = state

    def name(self):
        return self._name

    def state(self):
        return [self._state, 1]


def fake_exists(path):
    if path == '/srv/shakenfist/instances/nofiles':
        return False
    return True


class FakeConfig(SFConfigBase):
    NODE_NAME: str = 'abigcomputer'
    STORAGE_PATH: str = '/srv/shakenfist'
    LOGLEVEL_CLEANER: str = 'debug'
    LOG_METHOD_TRACE: int = 1


fake_config = FakeConfig()


FAKE_ETCD_STATE = {}


def fake_get(objecttype, subtype, name):
    global FAKE_ETCD_STATE
    return FAKE_ETCD_STATE.get(
        '%s/%s/%s' % (objecttype, subtype, name),
        {'uuid': name, 'node': 'abigcomputer'})


def fake_put(objecttype, subtype, name, v):
    global FAKE_ETCD_STATE
    FAKE_ETCD_STATE['%s/%s/%s' % (objecttype, subtype, name)] = v


class CleanerTestCase(test_shakenfist.ShakenFistTestCase):
    def setUp(self):
        super(CleanerTestCase, self).setUp()

        self.libvirt = mock.patch(
            'shakenfist.util.get_libvirt',
            return_value=FakeLibvirt())
        self.mock_libvirt = self.libvirt.start()
        self.addCleanup(self.libvirt.stop)

        self.proctitle = mock.patch('setproctitle.setproctitle')
        self.mock_proctitle = self.proctitle.start()
        self.addCleanup(self.proctitle.stop)
        self.config = mock.patch('shakenfist.config.parsed',
                                 fake_config)
        self.mock_config = self.config.start()
        self.addCleanup(self.config.stop)

    @mock.patch('shakenfist.db.see_this_node')
    @mock.patch('shakenfist.db.add_event')
    @mock.patch('shakenfist.etcd.get', side_effect=fake_get)
    @mock.patch('shakenfist.etcd.put', side_effect=fake_put)
    @mock.patch('os.path.exists', side_effect=fake_exists)
    @mock.patch('time.time', return_value=7)
    def test_update_power_states(self, mock_time, mock_exists, mock_put,
                                 mock_get, mock_event, mock_see):
        m = cleaner.Monitor('cleaner')
        m._update_power_states()

        self.assertEqual(
            [
                mock.call('instance', None, 'running',
                          {
                              'uuid': 'running',
                              'node': 'abigcomputer',
                              'power_state_previous': 'unknown',
                              'power_state': 'on',
                              'power_state_updated': 7,
                              'video': {'memory': 16384, 'model': 'cirrus'},
                              'error_message': None,
                          }),
                mock.call('instance', None, 'shutoff',
                          {
                              'uuid': 'shutoff',
                              'node': 'abigcomputer',
                              'power_state_previous': 'unknown',
                              'power_state': 'off',
                              'power_state_updated': 7,
                              'video': {'memory': 16384, 'model': 'cirrus'},
                              'error_message': None,
                          }),
                mock.call('instance', None, 'crashed',
                          {
                              'uuid': 'crashed',
                              'node': 'abigcomputer',
                              'power_state_previous': 'unknown',
                              'power_state': 'crashed',
                              'power_state_updated': 7,
                              'state': 'error',
                              'state_updated': 7,
                              'video': {'memory': 16384, 'model': 'cirrus'},
                              'error_message': None,
                          }),
                mock.call('instance', None, 'crashed',
                          {
                              'uuid': 'crashed',
                              'node': 'abigcomputer',
                              'power_state_previous': 'unknown',
                              'power_state': 'crashed',
                              'power_state_updated': 7,
                              'state': 'error',
                              'state_updated': 7,
                              'video': {'memory': 16384, 'model': 'cirrus'},
                              'error_message': None,
                          }),
                mock.call('instance', None, 'paused',
                          {
                              'uuid': 'paused',
                              'node': 'abigcomputer',
                              'power_state_previous': 'unknown',
                              'power_state': 'paused',
                              'power_state_updated': 7,
                              'video': {'memory': 16384, 'model': 'cirrus'},
                              'error_message': None,
                          }),
                mock.call('instance', None, 'suspended',
                          {
                              'uuid': 'suspended',
                              'node': 'abigcomputer',
                              'power_state_previous': 'unknown',
                              'power_state': 'paused',
                              'power_state_updated': 7,
                              'video': {'memory': 16384, 'model': 'cirrus'},
                              'error_message': None,
                          }),
                mock.call('instance', None, 'foo',
                          {
                              'uuid': 'foo',
                              'node': 'abigcomputer',
                              'power_state_previous': 'unknown',
                              'power_state': 'off',
                              'power_state_updated': 7,
                              'video': {'memory': 16384, 'model': 'cirrus'},
                              'error_message': None,
                          }),
                mock.call('instance', None, 'bar',
                          {
                              'uuid': 'bar',
                              'node': 'abigcomputer',
                              'power_state_previous': 'unknown',
                              'power_state': 'off',
                              'power_state_updated': 7,
                              'video': {'memory': 16384, 'model': 'cirrus'},
                              'error_message': None,
                          }),
                mock.call('instance', None, 'nofiles',
                          {
                              'uuid': 'nofiles',
                              'node': 'abigcomputer',
                              'state': 'error',
                              'state_updated': 7,
                              'video': {'memory': 16384, 'model': 'cirrus'},
                              'error_message': None,
                          })
            ],
            mock_put.mock_calls)<|MERGE_RESOLUTION|>--- conflicted
+++ resolved
@@ -1,11 +1,6 @@
 import mock
-<<<<<<< HEAD
-import testtools
 
 from shakenfist.config import SFConfigBase
-=======
-
->>>>>>> 1088d4c9
 from shakenfist.daemons import cleaner
 from shakenfist.tests import test_shakenfist
 
