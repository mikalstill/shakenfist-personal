import mock

from shakenfist import util
from shakenfist import config
from shakenfist.tests import test_shakenfist


<<<<<<< HEAD
net_node_conf = config.SFConfig(NODE_IP='1.1.1.1', NETWORK_NODE_IP='1.1.1.1')
not_net_node_conf = config.SFConfig(NODE_IP='1.1.1.1', NETWORK_NODE_IP='1.1.1.2')


class UtilTestCase(testtools.TestCase):
    @mock.patch('shakenfist.config.parsed', net_node_conf)
=======
class UtilTestCase(test_shakenfist.ShakenFistTestCase):
    @mock.patch.dict('os.environ',
                     {'SHAKENFIST_NODE_IP': '1.1.1.1',
                      'SHAKENFIST_NETWORK_NODE_IP': '1.1.1.1'})
>>>>>>> 1088d4c9
    def test_is_network_node_yes(self):
        self.assertTrue(util.is_network_node())

    @mock.patch('shakenfist.config.parsed', not_net_node_conf)
    def test_is_network_node_no(self):
        self.assertFalse(util.is_network_node())

    @mock.patch('shakenfist.util.execute',
                return_value=(None, 'Device "banana0" does not exist.'))
    def test_check_for_interface_missing_interface(self, mock_execute):
        found = util.check_for_interface('banana0')
        self.assertEqual(False, found)
        mock_execute.assert_called_with(None, 'ip link show banana0',
                                        check_exit_code=[0, 1])

    @mock.patch(
        'shakenfist.util.execute',
        return_value=(
            'eth0: flags=4099<UP,BROADCAST,MULTICAST>  mtu 1500\n'
            'inet 172.17.0.1  netmask 255.255.0.0  broadcast 172.17.255.255\n'
            'ether 02:42:0b:c9:2b:03  txqueuelen 0  (Ethernet)\n'
            'RX packets 0  bytes 0 (0.0 B)\n'
            'RX errors 0  dropped 0  overruns 0  frame 0\n'
            'TX packets 0  bytes 0 (0.0 B)\n'
            'TX errors 0  dropped 0 overruns 0  carrier 0  collisions 0\n',
            ''))
    def test_check_for_interface_present_interface(self, mock_execute):
        found = util.check_for_interface('eth0')
        self.assertEqual(True, found)
        mock_execute.assert_called_with(None, 'ip link show eth0',
                                        check_exit_code=[0, 1])

    @mock.patch(
        'shakenfist.util.execute',
        return_value=(None, 'Device "banana0" does not exist.'))
    def test_get_interface_addresses_missing_interface(self, mock_execute):
        found = list(util.get_interface_addresses(None, 'eth0'))
        self.assertEqual([], found)
        mock_execute.assert_called_with(None, 'ip addr show eth0',
                                        check_exit_code=[0, 1])

    @mock.patch(
        'shakenfist.util.execute',
        return_value=(
            '19: eth0: <BROADCAST,MULTICAST,UP,LOWER_UP> mtu 1500 qdisc fq_codel state UP group default qlen 1000\n'
            '    link/ether 8c:ae:4c:f1:4c:31 brd ff:ff:ff:ff:ff:ff\n'
            '    inet 192.168.1.28/24 brd 192.168.1.255 scope global dynamic noprefixroute eth0\n'
            '       valid_lft 2563sec preferred_lft 2563sec\n'
            '    inet6 fe80::7323:4d91:332c:6a76/64 scope link noprefixroute\n'
            '       valid_lft forever preferred_lft forever\n',
            ''))
    def test_get_interface_addresses_no_namespace(self, mock_execute):
        found = list(util.get_interface_addresses(None, 'eth0'))
        self.assertEqual(['192.168.1.28'], found)
        mock_execute.assert_called_with(None, 'ip addr show eth0',
                                        check_exit_code=[0, 1])

    @mock.patch(
        'shakenfist.util.execute',
        return_value=(
            '19: eth0: <BROADCAST,MULTICAST,UP,LOWER_UP> mtu 1500 qdisc fq_codel state UP group default qlen 1000\n'
            '    link/ether 8c:ae:4c:f1:4c:31 brd ff:ff:ff:ff:ff:ff\n'
            '    inet 192.168.1.28/24 brd 192.168.1.255 scope global dynamic noprefixroute eth0\n'
            '       valid_lft 2563sec preferred_lft 2563sec\n'
            '    inet6 fe80::7323:4d91:332c:6a76/64 scope link noprefixroute\n'
            '       valid_lft forever preferred_lft forever\n',
            ''))
    def test_get_interface_addresses_namespace(self, mock_execute):
        found = list(util.get_interface_addresses('bananarama', 'eth0'))
        self.assertEqual(['192.168.1.28'], found)
        mock_execute.assert_called_with(
            None, 'ip netns exec bananarama ip addr show eth0',
            check_exit_code=[0, 1])

    @mock.patch(
        'shakenfist.util.execute',
        return_value=('default via 192.168.1.247 dev enx8cae4cf14c31 proto dhcp metric 100\n'
                      'default via 192.168.1.247 dev wlp2s0 proto dhcp metric 600\n',
                      ''))
    def test_get_default_routes(self, mock_execute):
        found = util.get_default_routes('mynamespace')
        self.assertEqual(['192.168.1.247'], found)
        mock_execute.assert_called_with(
            None, 'ip netns exec mynamespace ip route list default')

    @mock.patch('shakenfist.util.execute')
    def test_create_interface_bridge(self, mock_execute):
        util.create_interface('eth0', 'bridge', '')
        mock_execute.assert_called_with(None, 'ip link add eth0 type bridge ')

    @mock.patch('shakenfist.util.execute')
    def test_create_interface_bridge_truncates(self, mock_execute):
        util.create_interface('eth0rjkghjkfshgjksfhdjkghfdsjkg', 'bridge', '')
        mock_execute.assert_called_with(
            None, 'ip link add eth0rjkghjkfshg type bridge ')

    @mock.patch('shakenfist.util.execute')
    def test_create_interface_vxlan(self, mock_execute):
        util.create_interface('vxlan1', 'vxlan', 'id 123 dev eth0 dstport 0')
        mock_execute.assert_called_with(
            None, 'ip link add vxlan1 type vxlan id 123 dev eth0 dstport 0')

    @mock.patch('shakenfist.util.execute')
    def test_create_interface_veth(self, mock_execute):
        util.create_interface('veth-foo-o', 'veth', 'peer name veth-foo-i')
        mock_execute.assert_called_with(
            None, 'ip link add veth-foo-o type veth peer name veth-foo-i')

    @mock.patch(
        'shakenfist.util.execute',
        return_value=(
            'Chain POSTROUTING (policy ACCEPT 199 packets, 18189 bytes)\n'
            ' pkts bytes target     prot opt in     out     source               destination\n'
            '   23  1736 MASQUERADE  all  --  *     ens4    192.168.242.0/24     0.0.0.0/0\n',
            ''))
    def test_nat_rules_for_ipblock(self, mock_execute):
        found = util.nat_rules_for_ipblock('192.168.242.0')
        self.assertEqual(True, found)

        found = util.nat_rules_for_ipblock('10.0.0.0')
        self.assertEqual(False, found)

    def test_random_macaddr(self):
        self.assertTrue(util.random_macaddr().startswith('02:00:00'))<|MERGE_RESOLUTION|>--- conflicted
+++ resolved
@@ -5,19 +5,12 @@
 from shakenfist.tests import test_shakenfist
 
 
-<<<<<<< HEAD
 net_node_conf = config.SFConfig(NODE_IP='1.1.1.1', NETWORK_NODE_IP='1.1.1.1')
 not_net_node_conf = config.SFConfig(NODE_IP='1.1.1.1', NETWORK_NODE_IP='1.1.1.2')
 
 
-class UtilTestCase(testtools.TestCase):
+class UtilTestCase(test_shakenfist.ShakenFistTestCase):
     @mock.patch('shakenfist.config.parsed', net_node_conf)
-=======
-class UtilTestCase(test_shakenfist.ShakenFistTestCase):
-    @mock.patch.dict('os.environ',
-                     {'SHAKENFIST_NODE_IP': '1.1.1.1',
-                      'SHAKENFIST_NETWORK_NODE_IP': '1.1.1.1'})
->>>>>>> 1088d4c9
     def test_is_network_node_yes(self):
         self.assertTrue(util.is_network_node())
 
